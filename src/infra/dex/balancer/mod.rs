use {
    crate::{
        domain::{
            auction,
            dex,
            eth::{self, TokenAddress},
            order::{self, Side},
        },
        infra::{blockchain, config::dex::balancer::file::ApiVersion, dex::balancer::dto::Chain},
        util,
    },
    contracts::ethcontract::I256,
    ethereum_types::U256,
    ethrpc::block_stream::CurrentBlockWatcher,
    std::sync::atomic::{self, AtomicU64},
    tracing::Instrument,
};

mod dto;
mod v2;
mod v3;

/// Bindings to the Balancer Smart Order Router (SOR) API.
pub struct Sor {
    client: super::Client,
    endpoint: reqwest::Url,
    v2_vault: Option<v2::Vault>,
    v3_batch_router: Option<v3::Router>,
    queries: Option<v2::Queries>,
    permit2: v3::Permit2,
    settlement: eth::ContractAddress,
    chain_id: Chain,
<<<<<<< HEAD
    query_batch_swap: bool,
    web3: ethrpc::Web3,
=======
>>>>>>> e973c6cf
}

pub struct Config {
    /// Stream that yields every new block.
    pub block_stream: Option<CurrentBlockWatcher>,

    /// The URL for the Balancer SOR API.
    pub endpoint: reqwest::Url,

    /// The RPC URL for on-chain queries.
    pub rpc_url: reqwest::Url,

    /// The address of the Balancer V2 Vault contract. For V2, it's used as both
    /// the spender and router.
    pub vault: Option<eth::ContractAddress>,

    /// The address of the Balancer V3 BatchRouter contract.
    /// Not supported on some chains.
    pub v3_batch_router: Option<eth::ContractAddress>,

    /// The address of the Balancer Queries contract for on-chain swap queries.
    pub queries: Option<eth::ContractAddress>,

    /// The address of the Permit2 contract.
    pub permit2: eth::ContractAddress,

    /// The address of the Settlement contract.
    pub settlement: eth::ContractAddress,

    /// For which chain the solver is configured.
    pub chain_id: eth::ChainId,
}

impl Sor {
    /// An approximate gas an individual Balancer swap uses.
    ///
    /// This value was determined heuristically using a Dune query that has been
    /// lost to time... See <https://github.com/cowprotocol/services/pull/171>.
    const GAS_PER_SWAP: u64 = 88_892;

    pub fn new(config: Config) -> Result<Self, Error> {
        Ok(Self {
            client: super::Client::new(Default::default(), config.block_stream),
            endpoint: config.endpoint,
            v2_vault: config.vault.map(v2::Vault::new),
            v3_batch_router: config.v3_batch_router.map(v3::Router::new),
            queries: config.queries.map(v2::Queries::new),
            permit2: v3::Permit2::new(config.permit2),
            settlement: config.settlement,
            chain_id: Chain::from_domain(config.chain_id)?,
<<<<<<< HEAD
            query_batch_swap: config.query_batch_swap,
            web3: blockchain::rpc(&config.rpc_url),
=======
>>>>>>> e973c6cf
        })
    }

    pub async fn swap(
        &self,
        order: &dex::Order,
        slippage: &dex::Slippage,
        tokens: &auction::Tokens,
    ) -> Result<dex::Swap, Error> {
        // Receiving this error indicates that V2 is now supported on the current chain.
        let Some(v2_vault) = &self.v2_vault else {
            return Err(Error::DisabledApiVersion(ApiVersion::V2));
        };
        let query = dto::Query::from_domain(order, tokens, self.chain_id)?;
        let quote = {
            // Set up a tracing span to make debugging of API requests easier.
            // Historically, debugging API requests to external DEXs was a bit
            // of a headache.
            static ID: AtomicU64 = AtomicU64::new(0);
            let id = ID.fetch_add(1, atomic::Ordering::Relaxed);
            self.quote(&query)
                .instrument(tracing::trace_span!("quote", id = %id))
                .await?
        };

        if quote.is_empty() {
            return Err(Error::NotFound);
        }

        // Execute on-chain query if BalancerQueries contract is available to get
        // up-to-date amounts, otherwise use the SOR quote amounts
        let (updated_swap_amount, updated_return_amount) =
            match self.query_swap(order, &quote).await {
                Ok(on_chain_amounts) => {
                    tracing::debug!(
                        "Using on-chain amounts: swap={}, return={}",
                        on_chain_amounts.swap_amount,
                        on_chain_amounts.return_amount
                    );
                    (on_chain_amounts.swap_amount, on_chain_amounts.return_amount)
                }
                Err(e) => {
                    tracing::warn!("On-chain query failed: {:?}, using SOR quote amounts", e);
                    (quote.swap_amount_raw, quote.return_amount_raw)
                }
            };

        let (input, output) = match order.side {
            order::Side::Buy => (updated_return_amount, updated_swap_amount),
            order::Side::Sell => (updated_swap_amount, updated_return_amount),
        };

        let (max_input, min_output) = match order.side {
            order::Side::Buy => (slippage.add(input), output),
            order::Side::Sell => (input, slippage.sub(output)),
        };

        let gas = U256::from(quote.swaps.len()) * Self::GAS_PER_SWAP;
        let (spender, calls) = match quote.protocol_version {
            dto::ProtocolVersion::V2 => (
                v2_vault.address(),
                self.encode_v2_swap(order, &quote, max_input, min_output, v2_vault)?,
            ),
            dto::ProtocolVersion::V3 => {
                // In Balancer v3, the spender must be the Permit2 contract, as it's the one
                // doing the transfer of funds from the settlement
                (
                    self.permit2.address(),
                    self.encode_v3_swap(order, &quote, max_input, slippage)?,
                )
            }
        };

        Ok(dex::Swap {
            calls,
            input: eth::Asset {
                token: eth::TokenAddress(quote.token_in),
                amount: input,
            },
            output: eth::Asset {
                token: eth::TokenAddress(quote.token_out),
                amount: output,
            },
            allowance: dex::Allowance {
                spender,
                amount: dex::Amount::new(max_input),
            },
            gas: eth::Gas(gas),
        })
    }

    fn encode_v2_swap(
        &self,
        order: &dex::Order,
        quote: &dto::Quote,
        max_input: U256,
        min_output: U256,
        v2_vault: &v2::Vault,
    ) -> Result<Vec<dex::Call>, Error> {
        let (kind, swaps, funds) = self.build_v2_swap_data(order, quote)?;
        let assets = quote.token_addresses.clone();
        let limits = quote
            .token_addresses
            .iter()
            .map(|token| {
                if *token == quote.token_in {
                    // Use positive swap limit for sell amounts (that is, maximum
                    // amount that can be transferred in).
                    I256::try_from(max_input).unwrap_or_default()
                } else if *token == quote.token_out {
                    I256::try_from(min_output)
                        .unwrap_or_default()
                        .checked_neg()
                        .expect("positive integer can't overflow negation")
                } else {
                    I256::zero()
                }
            })
            .collect();

        Ok(v2_vault.batch_swap(kind, swaps, assets, funds, limits))
    }

    fn encode_v3_swap(
        &self,
        order: &dex::Order,
        quote: &dto::Quote,
        max_input: U256,
        slippage: &dex::Slippage,
    ) -> Result<Vec<dex::Call>, Error> {
        // Receiving this error indicates that V3 is now supported on the current chain.
        let Some(v3_batch_router) = &self.v3_batch_router else {
            return Err(Error::DisabledApiVersion(ApiVersion::V3));
        };
        let paths = self.build_v3_swap_data(quote)?;

        Ok(match order.side {
            Side::Buy => v3_batch_router.swap_exact_amount_out(
                paths,
                &self.permit2,
                quote.token_in,
                max_input,
            ),
            Side::Sell => v3_batch_router.swap_exact_amount_in(
                paths,
                &self.permit2,
                quote.token_in,
                max_input,
            ),
        })
    }

    /// Build common V2 swap data (kind, swaps, funds) from order and quote
    fn build_v2_swap_data(
        &self,
        order: &dex::Order,
        quote: &dto::Quote,
    ) -> Result<(v2::SwapKind, Vec<v2::Swap>, v2::Funds), Error> {
        // Determine swap kind based on order side
        let kind = match order.side {
            order::Side::Sell => v2::SwapKind::GivenIn,
            order::Side::Buy => v2::SwapKind::GivenOut,
        };

        // Convert quote swaps to v2::Swap format
        let swaps = quote
            .swaps
            .iter()
            .map(|swap| {
                Ok(v2::Swap {
                    pool_id: swap.pool_id.as_v2()?,
                    asset_in_index: swap.asset_in_index.into(),
                    asset_out_index: swap.asset_out_index.into(),
                    amount: swap.amount,
                    user_data: swap.user_data.clone(),
                })
            })
            .collect::<Result<_, Error>>()?;

        // Create funds structure
        let funds = v2::Funds {
            sender: self.settlement.0,
            from_internal_balance: false,
            recipient: self.settlement.0,
            to_internal_balance: false,
        };

        Ok((kind, swaps, funds))
    }

    /// Build common V3 swap data (paths) from quote
    fn build_v3_swap_data(&self, quote: &dto::Quote) -> Result<Vec<v3::SwapPath>, Error> {
        quote
            .paths
            .iter()
            .map(|path| {
                Ok(v3::SwapPath {
                    token_in: path
                        .tokens
                        .first()
                        .map(|t| t.address)
                        .ok_or_else(|| Error::InvalidPath)?,
                    input_amount_raw: match order.side {
                        Side::Buy => slippage.add(path.input_amount_raw),
                        Side::Sell => path.input_amount_raw,
                    },
                    output_amount_raw: match order.side {
                        Side::Buy => path.output_amount_raw,
                        Side::Sell => slippage.sub(path.output_amount_raw),
                    },

                    // A path step consists of 1 item of 3 different arrays at the correct
                    // index. `tokens` contains 1 item more where the first one needs
                    // to be skipped.
                    steps: path
                        .tokens
                        .iter()
                        .skip(1)
                        .zip(path.is_buffer.iter())
                        .zip(path.pools.iter())
                        .map(|((token_out, is_buffer), pool)| {
                            Ok(v3::SwapPathStep {
                                pool: pool.as_v3()?,
                                token_out: token_out.address,
                                is_buffer: *is_buffer,
                            })
                        })
                        .collect::<Result<_, Error>>()?,
                })
            })
            .collect::<Result<_, Error>>()
    }

    /// Execute on-chain query to get updated swap amounts for both V2 and V3
    async fn query_swap(
        &self,
        order: &dex::Order,
        quote: &dto::Quote,
    ) -> Result<OnChainAmounts, Error> {
        match quote.protocol_version {
            dto::ProtocolVersion::V2 => self.query_swap_v2(order, quote).await,
            dto::ProtocolVersion::V3 => self.query_swap_v3(order, quote).await,
        }
    }

    /// Execute on-chain query for V2 using BalancerQueries contract
    async fn query_swap_v2(
        &self,
        order: &dex::Order,
        quote: &dto::Quote,
    ) -> Result<OnChainAmounts, Error> {
        let (kind, swaps, funds) = self.build_v2_swap_data(order, quote)?;
        let assets = quote.token_addresses.clone();

        // Execute the on-chain query
        let asset_deltas = self
            .queries
            .as_ref()
            .ok_or(Error::InvalidPath)?
            .execute_query_batch_swap(&self.web3, kind, swaps, assets, funds)
            .await
            .map_err(|_e| Error::InvalidPath)?;

        // Parse the result - asset_deltas corresponds to the assets array
        // We need to find the indices for token_in and token_out in the quote's
        // token_addresses
        if asset_deltas.len() != quote.token_addresses.len() {
            return Err(Error::InvalidPath);
        }

        let token_in_index = quote
            .token_addresses
            .iter()
            .position(|&addr| addr == order.sell.0)
            .ok_or(Error::InvalidPath)?;
        let token_out_index = quote
            .token_addresses
            .iter()
            .position(|&addr| addr == order.buy.0)
            .ok_or(Error::InvalidPath)?;

        // Get the deltas for token_in and token_out (convert to absolute values)
        let amount_in = U256::from_dec_str(&asset_deltas[token_in_index].abs().to_string())
            .map_err(|_| Error::InvalidPath)?;
        let amount_out = U256::from_dec_str(&asset_deltas[token_out_index].abs().to_string())
            .map_err(|_| Error::InvalidPath)?;

        Ok(OnChainAmounts {
            swap_amount: amount_in,
            return_amount: amount_out,
        })
    }

    /// Execute on-chain query for V3 using BalancerV3BatchRouter contract
    async fn query_swap_v3(
        &self,
        order: &dex::Order,
        quote: &dto::Quote,
    ) -> Result<OnChainAmounts, Error> {
        // Get the V3 batch router (it should be available for V3 quotes)
        let v3_batch_router = self.v3_batch_router.as_ref().ok_or(Error::InvalidPath)?;

        let paths = self.build_v3_swap_data(quote)?;

        // Execute the appropriate query based on order side
        let result = match order.side {
            order::Side::Sell => {
                // For sell orders, we know the input amount, query for output amount
                v3_batch_router
                    .query_swap_exact_amount_in(&self.web3, paths)
                    .await
                    .map_err(|_e| Error::InvalidPath)?
            }
            order::Side::Buy => {
                // For buy orders, we know the output amount, query for input amount
                v3_batch_router
                    .query_swap_exact_amount_out(&self.web3, paths)
                    .await
                    .map_err(|_e| Error::InvalidPath)?
            }
        };

        // For V3, the result is a single amount
        // We need to determine which is the input and which is the output based on
        // order side
        let (swap_amount, return_amount) = match order.side {
            order::Side::Sell => {
                // For sell orders: swap_amount is the input (known), return_amount is the
                // output (queried)
                (quote.swap_amount_raw, result)
            }
            order::Side::Buy => {
                // For buy orders: swap_amount is the input (queried), return_amount is the
                // output (known)
                (result, quote.return_amount_raw)
            }
        };

        Ok(OnChainAmounts {
            swap_amount,
            return_amount,
        })
    }

    async fn quote(&self, query: &dto::Query<'_>) -> Result<dto::Quote, Error> {
        let response = util::http::roundtrip!(
            <dto::GetSwapPathsResponse, util::serialize::Never>;
            self.client
                .request(reqwest::Method::POST, self.endpoint.clone())
                .json(query)
        )
        .await?;
        Ok(response.data.sor_get_swap_paths)
    }
}

/// Result from on-chain query containing updated swap amounts
#[derive(Debug, Clone)]
struct OnChainAmounts {
    swap_amount: U256,
    return_amount: U256,
}

#[derive(Debug, thiserror::Error)]
pub enum Error {
    #[error("no valid swap interaction could be found")]
    NotFound,
    #[error("rate limited")]
    RateLimited,
    #[error(transparent)]
    Http(util::http::Error),
    #[error("unsupported chain: {0:?}")]
    UnsupportedChainId(eth::ChainId),
    #[error("disabled API version: {0:?}")]
    DisabledApiVersion(ApiVersion),
    #[error("decimals are missing for the swapped token: {0:?}")]
    MissingDecimals(TokenAddress),
    #[error("invalid pool id format")]
    InvalidPoolIdFormat,
    #[error("invalid path")]
    InvalidPath,
}

impl From<util::http::RoundtripError<util::serialize::Never>> for Error {
    fn from(err: util::http::RoundtripError<util::serialize::Never>) -> Self {
        match err {
            util::http::RoundtripError::Http(util::http::Error::Status(status_code, _))
                if status_code.as_u16() == 429 =>
            {
                Self::RateLimited
            }
            other_err => Self::Http(other_err.into()),
        }
    }
}<|MERGE_RESOLUTION|>--- conflicted
+++ resolved
@@ -2,7 +2,7 @@
     crate::{
         domain::{
             auction,
-            dex,
+            dex::{self, Slippage},
             eth::{self, TokenAddress},
             order::{self, Side},
         },
@@ -30,11 +30,7 @@
     permit2: v3::Permit2,
     settlement: eth::ContractAddress,
     chain_id: Chain,
-<<<<<<< HEAD
-    query_batch_swap: bool,
     web3: ethrpc::Web3,
-=======
->>>>>>> e973c6cf
 }
 
 pub struct Config {
@@ -85,11 +81,7 @@
             permit2: v3::Permit2::new(config.permit2),
             settlement: config.settlement,
             chain_id: Chain::from_domain(config.chain_id)?,
-<<<<<<< HEAD
-            query_batch_swap: config.query_batch_swap,
             web3: blockchain::rpc(&config.rpc_url),
-=======
->>>>>>> e973c6cf
         })
     }
 
@@ -224,7 +216,7 @@
         let Some(v3_batch_router) = &self.v3_batch_router else {
             return Err(Error::DisabledApiVersion(ApiVersion::V3));
         };
-        let paths = self.build_v3_swap_data(quote)?;
+        let paths = self.build_v3_swap_data(quote, order, slippage)?;
 
         Ok(match order.side {
             Side::Buy => v3_batch_router.swap_exact_amount_out(
@@ -281,7 +273,12 @@
     }
 
     /// Build common V3 swap data (paths) from quote
-    fn build_v3_swap_data(&self, quote: &dto::Quote) -> Result<Vec<v3::SwapPath>, Error> {
+    fn build_v3_swap_data(
+        &self,
+        quote: &dto::Quote,
+        order: &dex::Order,
+        slippage: &dex::Slippage,
+    ) -> Result<Vec<v3::SwapPath>, Error> {
         quote
             .paths
             .iter()
@@ -392,7 +389,7 @@
         // Get the V3 batch router (it should be available for V3 quotes)
         let v3_batch_router = self.v3_batch_router.as_ref().ok_or(Error::InvalidPath)?;
 
-        let paths = self.build_v3_swap_data(quote)?;
+        let paths = self.build_v3_swap_data(quote, order, &Slippage::zero())?;
 
         // Execute the appropriate query based on order side
         let result = match order.side {
